<img src="multiqc/templates/default/assets/img/MultiQC_logo.png" width="300" title="MultiQC">

### Aggregate bioinformatics results across many samples into a single report.

##### Find [documentation](http://multiqc.info/docs) and [example reports](http://multiqc.info/examples/rna-seq/multiqc_report.html) at [http://multiqc.info](http://multiqc.info)

[![PyPI Version](https://img.shields.io/pypi/v/multiqc.svg?style=flat-square)](https://pypi.python.org/pypi/multiqc/)
[![Conda Version](https://anaconda.org/bioconda/multiqc/badges/version.svg)](https://anaconda.org/bioconda/multiqc)
[![Build Status](https://img.shields.io/travis/ewels/MultiQC.svg?style=flat-square)](https://travis-ci.org/ewels/MultiQC)
[![Gitter](https://img.shields.io/badge/gitter-%20join%20chat%20%E2%86%92-4fb99a.svg?style=flat-square)](https://gitter.im/ewels/MultiQC)
[![DOI](https://img.shields.io/badge/DOI-10.1093%2Fbioinformatics%2Fbtw354-lightgrey.svg?style=flat-square)](http://dx.doi.org/10.1093/bioinformatics/btw354)


-----

MultiQC is a tool to create a single report with interactive plots
for multiple bioinformatics analyses across many samples.

MultiQC is written in Python (tested with v2.7, 3.4, 3.5 and 3.6). It is
available on the [Python Package Index](https://pypi.python.org/pypi/multiqc/)
and through conda using [Bioconda](http://bioconda.github.io/).

Reports are generated by scanning given directories for recognised log files.
These are parsed and a single HTML report is generated summarising the statistics
for all logs found. MultiQC reports can describe multiple analysis steps and
large numbers of samples within a single plot, and multiple analysis tools making
it ideal for routine fast quality control.

Currently, supported tools include:



<<<<<<< HEAD
|Read QC & pre-processing     | Aligners / quantifiers | Post-alignment processing | Post-alignment QC    |
|-----------------------------|------------------------|---------------------------|----------------------|
|[Adapter Removal][adapterremoval]|[Bismark][bismark]  | [Bamtools][bamtools]      | [BUSCO][busco]       |
|[BioBloom Tools][biobloomtools]|[Bowtie][bowtie-1]    | [Bcftools][bcftools]      | [Conpair][conpair]   |
|[Cluster Flow][clusterflow]  | [Bowtie 2][bowtie-2]   | [GATK][gatk]              | [Disambiguate][disambiguate] |
|[Cutadapt][cutadapt]         | [HiCUP][hicup]         | [HOMER][homer]            | [goleft][goleft]     |
|[leeHom][leehom]             | [HISAT2][hisat2]       | [HTSeq][htseq]            | [methylQA][methylqa] |
|[FastQC][fastqc]             | [Kallisto][kallisto]   | [MACS2][macs2]            | [Peddy][peddy]       |
|[FastQ Screen][fastq-screen] | [Salmon][salmon]       | [Picard][picard]          | [Preseq][preseq]     |
|[Flexbar][flexbar]           | [Slamdunk][slamdunk]   | [Prokka][prokka]          | [QoRTs][qorts]       |
|[Jellyfish][jellyfish]       | [STAR][star]           | [Samblaster][samblaster]  | [Qualimap][qualimap] |
|[Skewer][skewer]             | [Tophat][tophat]       | [Samtools][samtools]      | [QUAST][quast]       |
|[SortMeRNA][sortmerna]       |                        | [SnpEff][snpeff]          | [RNA-SeQC][rna_seqc] |
|[Trimmomatic][trimmomatic]   |                        | [Subread featureCounts][featurecounts]|[RSeQC][rseqc]|
|                             |                        | [THetA2][theta2]          | [VCFTools][vcftools] |
=======
|Read QC & pre-processing         | Aligners / quantifiers | Post-alignment processing | Post-alignment QC    |
|---------------------------------|------------------------|---------------------------|----------------------|
|[Adapter Removal][adapterremoval]|[Bismark][bismark]      |[Bamtools][bamtools]       |[BUSCO][busco]        |
|[AfterQC][afterqc]               |[Bowtie][bowtie-1]      |[Bcftools][bcftools]       |[Conpair][conpair]    |
|[BioBloom Tools][biobloomtools]  |[Bowtie 2][bowtie-2]    |[GATK][gatk]               |[Disambiguate][disambiguate]|
|[Cluster Flow][clusterflow]      |[HiCUP][hicup]          |[HOMER][homer]             |[goleft][goleft]      |
|[Cutadapt][cutadapt]             |[HISAT2][hisat2]        |[HTSeq][htseq]             |[methylQA][methylqa]  |
|[leeHom][leehom]                 |[Kallisto][kallisto]    |[MACS2][macs2]             |[Peddy][peddy]        |
|[FastQC][fastqc]                 |[Salmon][salmon]        |[Picard][picard]           |[Preseq][preseq]      |
|[FastQ Screen][fastq-screen]     |[Slamdunk][slamdunk]    |[Prokka][prokka]           |[QoRTs][qorts]        |
|[Flexbar][flexbar]               |[STAR][star]            |[Samblaster][samblaster]   |[Qualimap][qualimap]  |
|[Jellyfish][jellyfish]           |[Tophat][tophat]        |[Samtools][samtools]       |[QUAST][quast]        |
|[Skewer][skewer]                 |                        |[SnpEff][snpeff]           |[RNA-SeQC][rna_seqc]  |
|[SortMeRNA][sortmerna]           |                        |[Subread featureCounts][featurecounts]|[RSeQC][rseqc]|
|[Trimmomatic][trimmomatic]       |                        |[THetA2][theta2]           |                      |
>>>>>>> 65e0ae70

MultiQC can also easily parse data from custom scripts, if correctly formatted / configured.
See the [MultiQC documentation](http://multiqc.info/docs/#custom-content) for more information.

Please note that some modules only recognise output from certain tool subcommands. Please follow the
links in the above table to the [module documentation](http://multiqc.info/docs/#multiqc-modules)
for more information.

More modules are being written all of the time. Please suggest any ideas as a new
[issue](https://github.com/ewels/MultiQC/issues) _(include an example log file if possible)_.

## Installation

You can install MultiQC from [PyPI](https://pypi.python.org/pypi/multiqc/)
using `pip` as follows:
```bash
pip install multiqc
```

Alternatively, you can install using [Conda](http://anaconda.org/)
from the [bioconda channel](https://bioconda.github.io/):
```bash
conda install -c bioconda multiqc
```

If you would like the development version instead, the command is:
```bash
pip install --upgrade --force-reinstall git+https://github.com/ewels/MultiQC.git
```

MultiQC is also available in the
[Galaxy Toolshed](https://toolshed.g2.bx.psu.edu/view/engineson/multiqc/).

## Usage
Once installed, you can use MultiQC by navigating to your analysis directory
(or a parent directory) and running the tool:
```bash
multiqc .
```

That's it! MultiQC will scan the specified directory (`.` is the current dir)
and produce a report detailing whatever it finds.

The report is created in `multiqc_report.html` by default. Tab-delimited data
files are also created in `multiqc_data/`, containing extra information.
These can be easily inspected using Excel (use `--data-format` to get `yaml`
or `json` instead).

For more detailed instructions, run `multiqc -h` or see the
[documentation](http://multiqc.info/docs/#running-multiqc).

## Citation
Please consider citing MultiQC if you use it in your analysis.

> **MultiQC: Summarize analysis results for multiple tools and samples in a single report** <br/>
> _Philip Ewels, Måns Magnusson, Sverker Lundin and Max Käller_ <br/>
> Bioinformatics (2016) <br/>
> doi: [10.1093/bioinformatics/btw354](http://dx.doi.org/10.1093/bioinformatics/btw354) <br/>
> PMID: [27312411](http://www.ncbi.nlm.nih.gov/pubmed/27312411)

```TeX
@article{doi:10.1093/bioinformatics/btw354,
author = {Ewels, Philip and Magnusson, Måns and Lundin, Sverker and Käller, Max},
title = {MultiQC: summarize analysis results for multiple tools and samples in a single report},
journal = {Bioinformatics},
volume = {32},
number = {19},
pages = {3047},
year = {2016},
doi = {10.1093/bioinformatics/btw354},
URL = { + http://dx.doi.org/10.1093/bioinformatics/btw354},
eprint = {/oup/backfile/Content_public/Journal/bioinformatics/32/19/10.1093_bioinformatics_btw354/3/btw354.pdf}
}
```

## Contributions & Support

Contributions and suggestions for new features are welcome, as are bug reports!
Please create a new [issue](https://github.com/ewels/MultiQC/issues) for any
of these, including example reports where possible. MultiQC has extensive
[documentation](http://multiqc.info/docs) describing how to write new modules,
plugins and templates.

There is a chat room for the package hosted on Gitter where you can discuss
things with the package author and other developers:
https://gitter.im/ewels/MultiQC

If in doubt, feel free to get in touch with the author directly:
[@ewels](https://github.com/ewels) (phil.ewels@scilifelab.se)

### Contributors
Project lead and main author: [@ewels](https://github.com/ewels)

Code contributions from:
[@moonso](https://github.com/moonso),
[@lpantano](https://github.com/lpantano),
[@dakl](https://github.com/dakl),
[@robinandeer](https://github.com/robinandeer),
[@mlusignan](https://github.com/mlusignan),
[@HLWiencko](https://github.com/HLWiencko),
[@guillermo-carrasco](https://github.com/guillermo-carrasco),
[@avilella](https://github.com/avilella),
[@vladsaveliev](https://github.com/vladsaveliev),
[@t-neumann](https://github.com/t-neumann),
[@ahvigil](https://github.com/ahvigil),
[@bschiffthaler](https://github.com/bschiffthaler),
[@jrderuiter](https://github.com/jrderuiter)
and many others. Thanks for your support!

[adapterremoval]: http://multiqc.info/docs/#adapteremoval
[afterqc]: http://multiqc.info/docs/#afterqc
[bamtools]:       http://multiqc.info/docs/#bamtools
[bcftools]:       http://multiqc.info/docs/#bcftools
[biobloomtools]:  http://multiqc.info/docs/#biobloom-tools
[bismark]:        http://multiqc.info/docs/#bismark
[bowtie-1]:       http://multiqc.info/docs/#bowtie-1
[bowtie-2]:       http://multiqc.info/docs/#bowtie-2
[busco]:          http://multiqc.info/docs/#busco
[clusterflow]:    http://multiqc.info/docs/#cluster-flow
[conpair]:        http://multiqc.info/docs/#conpair
[cutadapt]:       http://multiqc.info/docs/#cutadapt
[disambiguate]:   http://multiqc.info/docs/#disambiguate
[fastq-screen]:   http://multiqc.info/docs/#fastq-screen
[fastqc]:         http://multiqc.info/docs/#fastqc
[featurecounts]:  http://multiqc.info/docs/#featurecounts
[flexbar]:        http://multiqc.info/docs/#flexbar
[gatk]:           http://multiqc.info/docs/#gatk
[goleft]:         http://multiqc.info/docs/#goleft-indexcov
[jellyfish]:      http://multiqc.info/docs/#jellyfish
[hicup]:          http://multiqc.info/docs/#hicup
[hisat2]:         http://multiqc.info/docs/#hisat2
[homer]:          http://multiqc.info/docs/#homer
[htseq]:          http://multiqc.info/docs/#htseq
[kallisto]:       http://multiqc.info/docs/#kallisto
[leehom]:         http://multiqc.info/docs/#leehom
[macs2]:          http://multiqc.info/docs/#macs2
[methylqa]:       http://multiqc.info/docs/#methylqa
[peddy]:          http://multiqc.info/docs/#peddy
[picard]:         http://multiqc.info/docs/#picard
[preseq]:         http://multiqc.info/docs/#preseq
[prokka]:         http://multiqc.info/docs/#prokka
[qorts]:          http://multiqc.info/docs/#qorts
[qualimap]:       http://multiqc.info/docs/#qualimap
[quast]:          http://multiqc.info/docs/#quast
[rna_seqc]:       http://multiqc.info/docs/#rna_seqc
[rseqc]:          http://multiqc.info/docs/#rseqc
[salmon]:         http://multiqc.info/docs/#salmon
[samblaster]:     http://multiqc.info/docs/#samblaster
[slamdunk]:       http://multiqc.info/docs/#slamdunk
[skewer]:         http://multiqc.info/docs/#skewer
[snpeff]:         http://multiqc.info/docs/#snpeff
[sortmerna]:      http://multiqc.info/docs/#sortmerna
[star]:           http://multiqc.info/docs/#star
[samtools]:       http://multiqc.info/docs/#samtools
[theta2]:         http://multiqc.info/docs/#theta2
[trimmomatic]:    http://multiqc.info/docs/#trimmomatic
[tophat]:         http://multiqc.info/docs/#tophat
<|MERGE_RESOLUTION|>--- conflicted
+++ resolved
@@ -30,23 +30,6 @@
 
 
 
-<<<<<<< HEAD
-|Read QC & pre-processing     | Aligners / quantifiers | Post-alignment processing | Post-alignment QC    |
-|-----------------------------|------------------------|---------------------------|----------------------|
-|[Adapter Removal][adapterremoval]|[Bismark][bismark]  | [Bamtools][bamtools]      | [BUSCO][busco]       |
-|[BioBloom Tools][biobloomtools]|[Bowtie][bowtie-1]    | [Bcftools][bcftools]      | [Conpair][conpair]   |
-|[Cluster Flow][clusterflow]  | [Bowtie 2][bowtie-2]   | [GATK][gatk]              | [Disambiguate][disambiguate] |
-|[Cutadapt][cutadapt]         | [HiCUP][hicup]         | [HOMER][homer]            | [goleft][goleft]     |
-|[leeHom][leehom]             | [HISAT2][hisat2]       | [HTSeq][htseq]            | [methylQA][methylqa] |
-|[FastQC][fastqc]             | [Kallisto][kallisto]   | [MACS2][macs2]            | [Peddy][peddy]       |
-|[FastQ Screen][fastq-screen] | [Salmon][salmon]       | [Picard][picard]          | [Preseq][preseq]     |
-|[Flexbar][flexbar]           | [Slamdunk][slamdunk]   | [Prokka][prokka]          | [QoRTs][qorts]       |
-|[Jellyfish][jellyfish]       | [STAR][star]           | [Samblaster][samblaster]  | [Qualimap][qualimap] |
-|[Skewer][skewer]             | [Tophat][tophat]       | [Samtools][samtools]      | [QUAST][quast]       |
-|[SortMeRNA][sortmerna]       |                        | [SnpEff][snpeff]          | [RNA-SeQC][rna_seqc] |
-|[Trimmomatic][trimmomatic]   |                        | [Subread featureCounts][featurecounts]|[RSeQC][rseqc]|
-|                             |                        | [THetA2][theta2]          | [VCFTools][vcftools] |
-=======
 |Read QC & pre-processing         | Aligners / quantifiers | Post-alignment processing | Post-alignment QC    |
 |---------------------------------|------------------------|---------------------------|----------------------|
 |[Adapter Removal][adapterremoval]|[Bismark][bismark]      |[Bamtools][bamtools]       |[BUSCO][busco]        |
@@ -61,8 +44,7 @@
 |[Jellyfish][jellyfish]           |[Tophat][tophat]        |[Samtools][samtools]       |[QUAST][quast]        |
 |[Skewer][skewer]                 |                        |[SnpEff][snpeff]           |[RNA-SeQC][rna_seqc]  |
 |[SortMeRNA][sortmerna]           |                        |[Subread featureCounts][featurecounts]|[RSeQC][rseqc]|
-|[Trimmomatic][trimmomatic]       |                        |[THetA2][theta2]           |                      |
->>>>>>> 65e0ae70
+|[Trimmomatic][trimmomatic]       |                        |[THetA2][theta2]           | [VCFTools][vcftools] |
 
 MultiQC can also easily parse data from custom scripts, if correctly formatted / configured.
 See the [MultiQC documentation](http://multiqc.info/docs/#custom-content) for more information.
@@ -173,7 +155,7 @@
 and many others. Thanks for your support!
 
 [adapterremoval]: http://multiqc.info/docs/#adapteremoval
-[afterqc]: http://multiqc.info/docs/#afterqc
+[afterqc]:        http://multiqc.info/docs/#afterqc
 [bamtools]:       http://multiqc.info/docs/#bamtools
 [bcftools]:       http://multiqc.info/docs/#bcftools
 [biobloomtools]:  http://multiqc.info/docs/#biobloom-tools
@@ -220,3 +202,4 @@
 [theta2]:         http://multiqc.info/docs/#theta2
 [trimmomatic]:    http://multiqc.info/docs/#trimmomatic
 [tophat]:         http://multiqc.info/docs/#tophat
+[vcftools]:       http://multiqc.info/docs/#vcftools