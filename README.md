# ![MultiQC](https://raw.githubusercontent.com/ewels/MultiQC/master/docs/images/MultiQC_logo.png)


### Aggregate bioinformatics results across many samples into a single report.

##### Find [documentation](http://multiqc.info/docs) and [example reports](http://multiqc.info/examples/rna-seq/multiqc_report.html) at [http://multiqc.info](http://multiqc.info)

[![PyPI Version](https://img.shields.io/pypi/v/multiqc.svg?style=flat-square)](https://pypi.python.org/pypi/multiqc/)
[![Conda Version](https://anaconda.org/bioconda/multiqc/badges/version.svg)](https://anaconda.org/bioconda/multiqc)
[![Docker](https://img.shields.io/docker/automated/ewels/multiqc.svg?style=flat-square)](https://hub.docker.com/r/ewels/multiqc/)
[![Build Status](https://img.shields.io/travis/ewels/MultiQC.svg?style=flat-square)](https://travis-ci.org/ewels/MultiQC)

[![Gitter](https://img.shields.io/badge/gitter-%20join%20chat%20%E2%86%92-4fb99a.svg?style=flat-square)](https://gitter.im/ewels/MultiQC)
[![DOI](https://img.shields.io/badge/DOI-10.1093%2Fbioinformatics%2Fbtw354-lightgrey.svg?style=flat-square)](http://dx.doi.org/10.1093/bioinformatics/btw354)

-----

MultiQC is a tool to create a single report with interactive plots
for multiple bioinformatics analyses across many samples.

MultiQC is written in Python (tested with v2.7, 3.4, 3.5 and 3.6). It is
available on the [Python Package Index](https://pypi.python.org/pypi/multiqc/)
and through conda using [Bioconda](http://bioconda.github.io/).

Reports are generated by scanning given directories for recognised log files.
These are parsed and a single HTML report is generated summarising the statistics
for all logs found. MultiQC reports can describe multiple analysis steps and
large numbers of samples within a single plot, and multiple analysis tools making
it ideal for routine fast quality control.

Currently, supported tools include:


<<<<<<< HEAD
| Read QC & pre-processing          | Aligners / quantifiers    | Post-alignment processing              | Post-alignment QC                            |
| --------------------------------- | ------------------------- | -------------------------------------- | -------------------------------------------- |
| [Adapter Removal][adapterremoval] | [BBMap][bbmap]            | [Bamtools][bamtools]                   | [BUSCO][busco]                               |
| [AfterQC][afterqc]                | [BISCUIT][biscuit]        | [Bcftools][bcftools]                   | [Conpair][conpair]                           |
| [Bcl2fastq][bcl2fastq]            | [Bismark][bismark]        | [GATK][gatk]                           | [Disambiguate][disambiguate]                 |
| [BBTools][bbmap]                  | [Bowtie][bowtie-1]        | [HOMER][homer]                         | [goleft][goleft]                             |
| [BioBloom Tools][biobloomtools]   | [Bowtie 2][bowtie-2]      | [HTSeq][htseq]                         | [HiCExplorer][hicexplorer]                   |
| [Cluster Flow][clusterflow]       | [HiCUP][hicup]            | [MACS2][macs2]                         | [methylQA][methylqa]                         |
| [Cutadapt][cutadapt]              | [HISAT2][hisat2]          | [Picard][picard]                       | [Peddy][peddy]                               |
| [leeHom][leehom]                  | [Kallisto][kallisto]      | [Prokka][prokka]                       | [Preseq][preseq]                             |
| [InterOp][interop]                | [Long Ranger][longranger] | [Samblaster][samblaster]               | [QoRTs][qorts]                               |
| [FastQC][fastqc]                  | [Salmon][salmon]          | [Samtools][samtools]                   | [Qualimap][qualimap]                         |
| [FastQ Screen][fastq-screen]      | [Slamdunk][slamdunk]      | [SnpEff][snpeff]                       | [QUAST][quast]                               |
| [Fastp][fastp]                    | [STAR][star]              | [Subread featureCounts][featurecounts] | [RNA-SeQC][rna_seqc]                         |
| [Flexbar][flexbar]                | [Tophat][tophat]          | [RSEM][rsem]                           | [RSeQC][rseqc]                               |
| [Jellyfish][jellyfish]            | [HiC-Pro][hicpro]         | [THetA2][theta2]                       | [Sargasso][sargasso]                         |
| [KAT][kat]                        |                           |                                        | [Supernova][supernova]                       |
| [MinIONQC][minionqc]              |                           |                                        | [VCFTools][vcftools]                         |
| [Skewer][skewer]                  |                           |                                        | [VerifyBAMID][verifybamid]                   |
| [SortMeRNA][sortmerna]            |                           |                                        | [miRTrace][mirtrace]                         |
| [Trimmomatic][trimmomatic]        |                           |                                        | [phantompeakqualtools][phantompeakqualtools] |
|                                   |

=======
|Read QC & pre-processing         | Aligners / quantifiers  | Post-alignment processing | Post-alignment QC          |
|---------------------------------|-------------------------|---------------------------|----------------------------|
|[Adapter Removal][adapterremoval]|[BBMap][bbmap]           |[Bamtools][bamtools]       |[BUSCO][busco]              |
|[AfterQC][afterqc]               |[BISCUIT][biscuit]       |[Bcftools][bcftools]       |[Conpair][conpair]          |
|[Bcl2fastq][bcl2fastq]           |[Bismark][bismark]       |[GATK][gatk]               |[deepTools][deeptools]      |
|[BBTools][bbmap]                 |[Bowtie][bowtie-1]       |[HOMER][homer]             |[Disambiguate][disambiguate]|
|[BioBloom Tools][biobloomtools]  |[Bowtie 2][bowtie-2]     |[HTSeq][htseq]             |[goleft][goleft]            |
|[Cluster Flow][clusterflow]      |[HiCUP][hicup]           |[MACS2][macs2]             |[HiCExplorer][hicexplorer]  |
|[Cutadapt][cutadapt]             |[HiC-Pro][hicpro]        |[Picard][picard]           |[methylQA][methylqa]        |
|[leeHom][leehom]                 |[HISAT2][hisat2]         |[Prokka][prokka]           |[miRTrace][mirtrace]        |
|[InterOp][interop]               |[Kallisto][kallisto]     |[RSEM][rsem]               |[Peddy][peddy]              |
|[FastQC][fastqc]                 |[Long Ranger][longranger]|[Samblaster][samblaster]   |[phantompeakqualtools][phantompeakqualtools]|
|[FastQ Screen][fastq-screen]     |[Salmon][salmon]         |[Samtools][samtools]       |[Preseq][preseq]            |
|[Fastp][fastp]                   |[Slamdunk][slamdunk]     |[SnpEff][snpeff]           |[QoRTs][qorts]              |
|[FLASh][flash]                   |[STAR][star]             |[Subread featureCounts][featurecounts]|[Qualimap][qualimap]|
|[Flexbar][flexbar]               |[Tophat][tophat]         |[Stacks][stacks]           |[QUAST][quast]              |
|[Jellyfish][jellyfish]           |                         |[THetA2][theta2]           |[RNA-SeQC][rna_seqc]        |
|[KAT][kat]                       |                         |                           |[RSeQC][rseqc]              |
|[Skewer][skewer]                 |                         |                           |[Sargasso][sargasso]        |
|[SortMeRNA][sortmerna]           |                         |                           |[Supernova][supernova]      |
|[Trimmomatic][trimmomatic]       |                         |                           |[VCFTools][vcftools]        |
|                                 |                         |                           |[VerifyBAMID][verifybamid]  |
>>>>>>> c1881f47


MultiQC can also easily parse data from custom scripts, if correctly formatted / configured.
See the [MultiQC documentation](http://multiqc.info/docs/#custom-content) for more information.

Please note that some modules only recognise output from certain tool subcommands. Please follow the
links in the above table to the [module documentation](http://multiqc.info/docs/#multiqc-modules)
for more information.

More modules are being written all of the time. Please suggest any ideas as a new
[issue](https://github.com/ewels/MultiQC/issues) _(include an example log file if possible)_.

## Installation

You can install MultiQC from [PyPI](https://pypi.python.org/pypi/multiqc/)
using `pip` as follows:
```bash
pip install multiqc
```

Alternatively, you can install using [Conda](http://anaconda.org/)
from the [bioconda channel](https://bioconda.github.io/):
```bash
conda install -c bioconda multiqc
```

If you would like the development version instead, the command is:
```bash
pip install --upgrade --force-reinstall git+https://github.com/ewels/MultiQC.git
```

MultiQC is also available in the
[Galaxy Toolshed](https://toolshed.g2.bx.psu.edu/view/engineson/multiqc/).

## Usage
Once installed, you can use MultiQC by navigating to your analysis directory
(or a parent directory) and running the tool:
```bash
multiqc .
```

That's it! MultiQC will scan the specified directory (`.` is the current dir)
and produce a report detailing whatever it finds.

The report is created in `multiqc_report.html` by default. Tab-delimited data
files are also created in `multiqc_data/`, containing extra information.
These can be easily inspected using Excel (use `--data-format` to get `yaml`
or `json` instead).

For more detailed instructions, run `multiqc -h` or see the
[documentation](http://multiqc.info/docs/#running-multiqc).

## Citation
Please consider citing MultiQC if you use it in your analysis.

> **MultiQC: Summarize analysis results for multiple tools and samples in a single report** <br/>
> _Philip Ewels, Måns Magnusson, Sverker Lundin and Max Käller_ <br/>
> Bioinformatics (2016) <br/>
> doi: [10.1093/bioinformatics/btw354](http://dx.doi.org/10.1093/bioinformatics/btw354) <br/>
> PMID: [27312411](http://www.ncbi.nlm.nih.gov/pubmed/27312411)

```TeX
@article{doi:10.1093/bioinformatics/btw354,
author = {Ewels, Philip and Magnusson, Måns and Lundin, Sverker and Käller, Max},
title = {MultiQC: summarize analysis results for multiple tools and samples in a single report},
journal = {Bioinformatics},
volume = {32},
number = {19},
pages = {3047},
year = {2016},
doi = {10.1093/bioinformatics/btw354},
URL = { + http://dx.doi.org/10.1093/bioinformatics/btw354},
eprint = {/oup/backfile/Content_public/Journal/bioinformatics/32/19/10.1093_bioinformatics_btw354/3/btw354.pdf}
}
```

## Contributions & Support

Contributions and suggestions for new features are welcome, as are bug reports!
Please create a new [issue](https://github.com/ewels/MultiQC/issues) for any
of these, including example reports where possible. MultiQC has extensive
[documentation](http://multiqc.info/docs) describing how to write new modules,
plugins and templates.

There is a chat room for the package hosted on Gitter where you can discuss
things with the package author and other developers:
https://gitter.im/ewels/MultiQC

If in doubt, feel free to get in touch with the author directly:
[@ewels](https://github.com/ewels) (phil.ewels@scilifelab.se)

### Contributors
Project lead and main author: [@ewels](https://github.com/ewels)

Code contributions from:
[@ahvigil](https://github.com/ahvigil),
[@aledj2](https://github.com/aledj2),
[@apeltzer](https://github.com/apeltzer),
[@avilella](https://github.com/avilella),
[@boulund](https://github.com/boulund),
[@bschiffthaler](https://github.com/bschiffthaler),
[@chuan-wang](https://github.com/chuan-wang),
[@cpavanrun](https://github.com/cpavanrun),
[@dakl](https://github.com/dakl),
[@ehsueh](https://github.com/ehsueh),
[@epruesse](https://github.com/epruesse),
[@florianduclot](https://github.com/florianduclot/),
[@guillermo-carrasco](https://github.com/guillermo-carrasco),
[@HLWiencko](https://github.com/HLWiencko),
[@iimog](https://github.com/iimog),
[@joachimwolff](https://github.com/joachimwolff),
[@jrderuiter](https://github.com/jrderuiter),
[@lpantano](https://github.com/lpantano),
[@matthdsm](https://github.com/matthdsm),
[@MaxUlysse](https://github.com/MaxUlysse),
[@mlusignan](https://github.com/mlusignan),
[@moonso](https://github.com/moonso),
[@noirot](https://github.com/noirot),
[@remiolsen](https://github.com/remiolsen),
[@rdali](https://github.com/rdali),
[@rlegendre](https://github.com/rlegendre),
[@robinandeer](https://github.com/robinandeer),
[@Rotholandus](https://github.com/Rotholandus),
[@sachalau](https://github.com/sachalau/),
[@t-neumann](https://github.com/t-neumann),
[@vladsaveliev](https://github.com/vladsaveliev),
[@winni2k](https://github.com/winni2k),
[@wkretzsch](https://github.com/wkretzsch),
[@nservant](https://github.com/nservant),

and many others. Thanks for your support!

MultiQC is released under the GPL v3 or later licence.

[adapterremoval]: http://multiqc.info/docs/#adapter-removal
[afterqc]:        http://multiqc.info/docs/#afterqc
[bamtools]:       http://multiqc.info/docs/#bamtools
[bbmap]:          http://multiqc.info/docs/#bbmap
[bcftools]:       http://multiqc.info/docs/#bcftools
[bcl2fastq]:      http://multiqc.info/docs/#bcl2fastq
[biobloomtools]:  http://multiqc.info/docs/#biobloom-tools
[biscuit]:        http://multiqc.info/docs/#biscuit
[bismark]:        http://multiqc.info/docs/#bismark
[bowtie-1]:       http://multiqc.info/docs/#bowtie-1
[bowtie-2]:       http://multiqc.info/docs/#bowtie-2
[busco]:          http://multiqc.info/docs/#busco
[clusterflow]:    http://multiqc.info/docs/#cluster-flow
[conpair]:        http://multiqc.info/docs/#conpair
[cutadapt]:       http://multiqc.info/docs/#cutadapt
[deeptools]:      http://multiqc.info/docs/#deeptools
[disambiguate]:   http://multiqc.info/docs/#disambiguate
[fastq-screen]:   http://multiqc.info/docs/#fastq-screen
[fastqc]:         http://multiqc.info/docs/#fastqc
[fastp]:          http://multiqc.info/docs/#fastp
[featurecounts]:  http://multiqc.info/docs/#featurecounts
[flash]:          http://multiqc.info/docs/#flash
[flexbar]:        http://multiqc.info/docs/#flexbar
[gatk]:           http://multiqc.info/docs/#gatk
[goleft]:         http://multiqc.info/docs/#goleft-indexcov
[hicexplorer]:    http://multiqc.info/docs/#hicexplorer
[hicup]:          http://multiqc.info/docs/#hicup
[hicpro]:         http://multiqc.info/docs/#hic-pro
[hisat2]:         http://multiqc.info/docs/#hisat2
[homer]:          http://multiqc.info/docs/#homer
[htseq]:          http://multiqc.info/docs/#htseq
[interop]:        http://multiqc.info/docs/#interop
[jellyfish]:      http://multiqc.info/docs/#jellyfish
[kallisto]:       http://multiqc.info/docs/#kallisto
[kat]:            http://multiqc.info/docs/#kat
[leehom]:         http://multiqc.info/docs/#leehom
[longranger]:     http://multiqc.info/docs/#longranger
[macs2]:          http://multiqc.info/docs/#macs2
[methylqa]:       http://multiqc.info/docs/#methylqa
[minionqc]:       http://multiqc.info/docs/#minionqc
[mirtrace]:       http://multiqc.info/docs/#mirtrace
[peddy]:          http://multiqc.info/docs/#peddy
[phantompeakqualtools]: http://multiqc.info/docs/#phantompeakqualtools
[picard]:         http://multiqc.info/docs/#picard
[preseq]:         http://multiqc.info/docs/#preseq
[prokka]:         http://multiqc.info/docs/#prokka
[qorts]:          http://multiqc.info/docs/#qorts
[qualimap]:       http://multiqc.info/docs/#qualimap
[quast]:          http://multiqc.info/docs/#quast
[rna_seqc]:       http://multiqc.info/docs/#rna_seqc
[rsem]:           http://multiqc.info/docs/#rsem
[rseqc]:          http://multiqc.info/docs/#rseqc
[salmon]:         http://multiqc.info/docs/#salmon
[samblaster]:     http://multiqc.info/docs/#samblaster
[samtools]:       http://multiqc.info/docs/#samtools
[sargasso]:       http://multiqc.info/docs/#sargasso
[skewer]:         http://multiqc.info/docs/#skewer
[slamdunk]:       http://multiqc.info/docs/#slamdunk
[snpeff]:         http://multiqc.info/docs/#snpeff
[sortmerna]:      http://multiqc.info/docs/#sortmerna
[star]:           http://multiqc.info/docs/#star
[supernova]:      http://multiqc.info/docs/#supernova
[theta2]:         http://multiqc.info/docs/#theta2
[tophat]:         http://multiqc.info/docs/#tophat
[trimmomatic]:    http://multiqc.info/docs/#trimmomatic
[vcftools]:       http://multiqc.info/docs/#vcftools
[verifyBAMID]:    http://multiqc.info/docs/#verifybamid<|MERGE_RESOLUTION|>--- conflicted
+++ resolved
@@ -31,31 +31,6 @@
 Currently, supported tools include:
 
 
-<<<<<<< HEAD
-| Read QC & pre-processing          | Aligners / quantifiers    | Post-alignment processing              | Post-alignment QC                            |
-| --------------------------------- | ------------------------- | -------------------------------------- | -------------------------------------------- |
-| [Adapter Removal][adapterremoval] | [BBMap][bbmap]            | [Bamtools][bamtools]                   | [BUSCO][busco]                               |
-| [AfterQC][afterqc]                | [BISCUIT][biscuit]        | [Bcftools][bcftools]                   | [Conpair][conpair]                           |
-| [Bcl2fastq][bcl2fastq]            | [Bismark][bismark]        | [GATK][gatk]                           | [Disambiguate][disambiguate]                 |
-| [BBTools][bbmap]                  | [Bowtie][bowtie-1]        | [HOMER][homer]                         | [goleft][goleft]                             |
-| [BioBloom Tools][biobloomtools]   | [Bowtie 2][bowtie-2]      | [HTSeq][htseq]                         | [HiCExplorer][hicexplorer]                   |
-| [Cluster Flow][clusterflow]       | [HiCUP][hicup]            | [MACS2][macs2]                         | [methylQA][methylqa]                         |
-| [Cutadapt][cutadapt]              | [HISAT2][hisat2]          | [Picard][picard]                       | [Peddy][peddy]                               |
-| [leeHom][leehom]                  | [Kallisto][kallisto]      | [Prokka][prokka]                       | [Preseq][preseq]                             |
-| [InterOp][interop]                | [Long Ranger][longranger] | [Samblaster][samblaster]               | [QoRTs][qorts]                               |
-| [FastQC][fastqc]                  | [Salmon][salmon]          | [Samtools][samtools]                   | [Qualimap][qualimap]                         |
-| [FastQ Screen][fastq-screen]      | [Slamdunk][slamdunk]      | [SnpEff][snpeff]                       | [QUAST][quast]                               |
-| [Fastp][fastp]                    | [STAR][star]              | [Subread featureCounts][featurecounts] | [RNA-SeQC][rna_seqc]                         |
-| [Flexbar][flexbar]                | [Tophat][tophat]          | [RSEM][rsem]                           | [RSeQC][rseqc]                               |
-| [Jellyfish][jellyfish]            | [HiC-Pro][hicpro]         | [THetA2][theta2]                       | [Sargasso][sargasso]                         |
-| [KAT][kat]                        |                           |                                        | [Supernova][supernova]                       |
-| [MinIONQC][minionqc]              |                           |                                        | [VCFTools][vcftools]                         |
-| [Skewer][skewer]                  |                           |                                        | [VerifyBAMID][verifybamid]                   |
-| [SortMeRNA][sortmerna]            |                           |                                        | [miRTrace][mirtrace]                         |
-| [Trimmomatic][trimmomatic]        |                           |                                        | [phantompeakqualtools][phantompeakqualtools] |
-|                                   |
-
-=======
 |Read QC & pre-processing         | Aligners / quantifiers  | Post-alignment processing | Post-alignment QC          |
 |---------------------------------|-------------------------|---------------------------|----------------------------|
 |[Adapter Removal][adapterremoval]|[BBMap][bbmap]           |[Bamtools][bamtools]       |[BUSCO][busco]              |
@@ -74,11 +49,10 @@
 |[Flexbar][flexbar]               |[Tophat][tophat]         |[Stacks][stacks]           |[QUAST][quast]              |
 |[Jellyfish][jellyfish]           |                         |[THetA2][theta2]           |[RNA-SeQC][rna_seqc]        |
 |[KAT][kat]                       |                         |                           |[RSeQC][rseqc]              |
-|[Skewer][skewer]                 |                         |                           |[Sargasso][sargasso]        |
-|[SortMeRNA][sortmerna]           |                         |                           |[Supernova][supernova]      |
-|[Trimmomatic][trimmomatic]       |                         |                           |[VCFTools][vcftools]        |
-|                                 |                         |                           |[VerifyBAMID][verifybamid]  |
->>>>>>> c1881f47
+|[MinIONQC][minionqc]             |                         |                           |[Sargasso][sargasso]        |
+|[Skewer][skewer]                 |                         |                           |[Supernova][supernova]      |
+|[SortMeRNA][sortmerna]           |                         |                           |[VCFTools][vcftools]        |
+|[Trimmomatic][trimmomatic]       |                         |                           |[VerifyBAMID][verifybamid]  |
 
 
 MultiQC can also easily parse data from custom scripts, if correctly formatted / configured.
