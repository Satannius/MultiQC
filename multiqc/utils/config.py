#!/usr/bin/env python

""" MultiQC config module. Holds a single copy of
config variables to be used across all other modules """

from collections import OrderedDict
from datetime import datetime
import inspect
import os
import pkg_resources
import random
import sys
import yaml

import multiqc
from multiqc import logger

# Constants
MULTIQC_DIR = os.path.dirname(os.path.realpath(inspect.getfile(multiqc)))

#######################
# Main Config Variables
#######################
title = None
prepend_dirs = False
modules_dir = os.path.join(MULTIQC_DIR, 'modules')
creation_date = datetime.now().strftime("%Y-%m-%d, %H:%m")
working_dir = os.getcwd()
analysis_dir = [os.getcwd()]
output_dir = os.path.realpath(os.getcwd())
output_fn_name = 'multiqc_report.html'
data_dir_name = 'multiqc_data'
make_data_dir = True
force = False
zip_data_dir = False
plots_force_flat = False
plots_force_interactive = False
plots_flat_numseries = 100
data_format = 'tsv'
data_format_extensions = {'tsv': 'txt', 'json': 'json', 'yaml': 'yaml'}
fn_clean_exts = [ '.gz', '.fastq', '.fq', '.bam', '.sam', '.sra', '_tophat', '_star_aligned', '_fastqc', '.hicup', '.counts', '_counts', '.txt' ]
fn_ignore_files = ['.DS_Store', '*.bam']
report_id = 'mqc_report_{}'.format(''.join(random.sample('abcdefghijklmnopqrstuvwxyz0123456789', 20)))
no_version_check = False
num_datasets_plot_limit = 50
log_filesize_limit = 5000000

#######################
# Module fn search patterns
#######################
# Load here so that they can be overwritten by user configs
searchp_fn = os.path.join( MULTIQC_DIR, 'utils', 'search_patterns.yaml')
with open(searchp_fn) as f:
    sp = yaml.load(f)

#######################
# Available modules
#######################
# Modules must be listed in setup.py under entry_points['multiqc.modules.v1']
# We load them here so that they can be overwritten by a config file if desired.

# Order that modules should appear in report. Try to list in order of analysis,
# eg. FastQC is usually the first step, so should be last in this list.
module_order = [
    # Post-alignment analysis results
<<<<<<< HEAD
    'qualimap', 'featureCounts', 'methylQA', 'picard', 'preseq', 'samblaster',
=======
    'qualimap', 'featureCounts', 'picard', 'preseq', 'samblaster', 'samtools',
>>>>>>> c13657c6
    # Alignment tool stats
    'bismark', 'hicup', 'star', 'tophat', 'bowtie2', 'bowtie1',
    # Pre-alignment QC
    'cutadapt', 'skewer', 'fastq_screen', 'fastqc',
]

# Get all modules, including those from other extension packages
all_avail_modules = {}
avail_modules = OrderedDict()
for entry_point in pkg_resources.iter_entry_points('multiqc.modules.v1'):
    nicename = str(entry_point).split('=')[0].strip()
    all_avail_modules[nicename] = entry_point

# Start with modules not described above - probably plugins
for m in all_avail_modules.keys():
    if m not in module_order:
        avail_modules[m] = all_avail_modules[m]
        logger.debug("Module missing from order declaration: {}".format(m))

# Add known modules, in order defined above
for m in module_order:
    if m in all_avail_modules.keys():
        avail_modules[m] = all_avail_modules[m]


#######################
# Available templates
#######################
# Templates must be listed in setup.py under entry_points['multiqc.templates.v1']

# Get all templates, including those from other extension packages
avail_templates = {}
for entry_point in pkg_resources.iter_entry_points('multiqc.templates.v1'):
    nicename = str(entry_point).split('=')[0].strip()
    avail_templates[nicename] = entry_point

# Which template to use by default?
template = 'default'

#######################
# Check we have modules & templates
#######################
# Check that we were able to find some modules and templates
# If not, package probably hasn't been installed properly.
# Need to do this before click, else will throw cryptic error
# Note: Can't use logger here, not yet installed.
if len(avail_modules) == 0 or len(avail_templates) == 0:
    if len(avail_modules) == 0:
        print("Error - No MultiQC modules found.")
    if len(avail_templates) == 0:
        print("Error - No MultiQC templates found.")
    print("Could not load MultiQC - has it been installed? \n\
        Please either install with pip (pip install multiqc) or by using \n\
        the installation script (python setup.py install)")
    sys.exit(1)


# Load user config in a def. This is called by the main script after initialisation
# This allows the plugin_hooks.mqc_trigger('config_loaded') hook to fire before the
# defaults are overwritten.
def mqc_load_userconfig():
    """ Overwrite config defaults with user config files """
    # Load and parse installation config file if we find it
    mqc_load_config(os.path.join( os.path.dirname(MULTIQC_DIR), 'multiqc_config.yaml'))

    # Load and parse a user config file if we find it
    mqc_load_config(os.path.expanduser('~/.multiqc_config.yaml'))

def mqc_load_config(yaml_config):
    """ Load and parse a config file if we find it """
    try:
        with open(yaml_config) as f:
            config = yaml.load(f)
            logger.debug("Loading config settings from: {}".format(yaml_config))
            for c, v in config.items():
                if c == 'sp':
                    # Merge filename patterns instead of replacing
                    sp.update(v)
                if c == 'extra_fn_clean_exts':
                    # Merge filename cleaning patterns instead of replacing
                    fn_clean_exts.update(v)
                else:
                    logger.debug("New config '{}': {}".format(c, v))
                    globals()[c] = v
    except (IOError, AttributeError):
        logger.debug("No MultiQC user config found: {}".format(yaml_config))

# These config vars are imported by all modules and can be updated by anything.
# The main launcher (scripts/multiqc) overwrites some of these variables
# with what has been given to it on the command line.
<|MERGE_RESOLUTION|>--- conflicted
+++ resolved
@@ -63,11 +63,7 @@
 # eg. FastQC is usually the first step, so should be last in this list.
 module_order = [
     # Post-alignment analysis results
-<<<<<<< HEAD
-    'qualimap', 'featureCounts', 'methylQA', 'picard', 'preseq', 'samblaster',
-=======
-    'qualimap', 'featureCounts', 'picard', 'preseq', 'samblaster', 'samtools',
->>>>>>> c13657c6
+    'qualimap', 'featureCounts', 'methylQA', 'picard', 'preseq', 'samblaster', 'samtools',
     # Alignment tool stats
     'bismark', 'hicup', 'star', 'tophat', 'bowtie2', 'bowtie1',
     # Pre-alignment QC
