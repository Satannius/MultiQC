#################################################################
# MultiQC Defaults
#################################################################
# This file contains the default configuration options
# for MultiQC. IT SHOULD NOT BE EDITED. If you want to
# change any of these config options, create a new file
# in any of the following locations:
#  1. <installation_dir>/multiqc_config.yaml (not pip or conda)
#  2. ~/.multiqc_config.yaml
#  3. <working directory>/multiqc_config.yaml
#################################################################

title: null
subtitle: null
intro_text: null
custom_message: null
report_header_info: null
config_file: null
custom_logo: null
custom_logo_url: null
custom_logo_title: null
simple_output: false
template: 'default'
pandoc_template: null
output_fn_name: 'multiqc_report.html'
data_dir_name: 'multiqc_data'
plots_dir_name: 'multiqc_plots'
data_format: 'tsv'

force: false
prepend_dirs: false
prepend_dirs_depth: 0
prepend_dirs_sep: ' | '
file_list: false
make_data_dir: true
zip_data_dir: false
export_plots: false
plots_force_flat: false
plots_force_interactive: false
plots_flat_numseries: 100
num_datasets_plot_limit: 50
max_table_rows: 500
table_columns_visible: {}
decimalPoint_format: null
thousandsSep_format: null

fn_ignore_dirs:
    - 'multiqc_data'
fn_ignore_paths: []
no_version_check: false
log_filesize_limit: 10000000
report_readerrors: false
report_imgskips: false
skip_generalstats: false
data_format_extensions:
    tsv: 'txt'
    json: 'json'
    yaml: 'yaml'
export_plot_formats:
    - 'png'
    - 'svg'
    - 'pdf'

# Option to disable sample name cleaning if desired
fn_clean_sample_names: true

# Used for cleaning sample names. Should be strings.
# NB: These are removed in order!
fn_clean_exts:
    - '.gz'
    - '.fastq'
    - '.fq'
    - '.bam'
    - '.sam'
    - '.sra'
    - '.vcf'
    - '.dat'
    - '_tophat'
    - '.log'
    - '.stderr'
    - '.out'
    - 'Log.final'
    - '.flagstat'
    - '_star_aligned'
    - '_fastqc'
    - '.hicup'
    - '.counts'
    - '_counts'
    - '.txt'
    - '.aligned'
    - 'Aligned'
    - '.merge'
    - '.deduplicated'
    - '.dedup'
    - '.clean'
    - '.sorted'
    - '.report'
    - '| stdin'
    - '.geneBodyCoverage'
    - '.inner_distance_freq'
    - '.junctionSaturation_plot.r'
    - '.pos.DupRate.xls'
    - '.GC.xls'
<<<<<<< HEAD
    - '_slamdunk'
=======
    - '_bismark'
>>>>>>> fb550090
# These are removed after the above, only if sample names
# start or end with this string. Again, removed in order.
fn_clean_trim:
    - '.'
    - ':'
    - '_'
    - '-'
    - '.r'
    - '_val'
    - '.idxstats'

# Files to ignore when indexing files.
# Grep file match patterns.
fn_ignore_files:
    - '.DS_Store'
    - '*.bam'
    - '*.sam'
    - '*.fq.gz'
    - '*.fastq.gz'
    - '*.fq'
    - '*.fastq'
    - '*.gtf'
    - '*.bed'
    - '*.vcf'
    - '*.txt.gz'

# Order that modules should appear in report. Try to list in order of analysis,
# eg. FastQC is usually the first step, so should be last in this list.
module_order:
    # Post-alignment analysis results
    - 'quast'
    - 'snpeff'
    - 'qualimap'
    - 'bcftools'
    - 'featureCounts'
    - 'methylQA'
    - 'rseqc'
    - 'picard'
    - 'preseq'
    - 'prokka'
    - 'samblaster'
    - 'samtools'
    - 'slamdunk'
    - 'bamtools'
    # Alignment tool stats
    - 'bismark'
    - 'hicup'
    - 'salmon'
    - 'kallisto'
    - 'star'
    - 'tophat'
    - 'bowtie2'
    - 'bowtie1'
    # Pre-alignment QC
    - 'cutadapt'
    - 'trimmomatic'
    - 'skewer'
    - 'fastq_screen'
    - 'fastqc'<|MERGE_RESOLUTION|>--- conflicted
+++ resolved
@@ -101,11 +101,9 @@
     - '.junctionSaturation_plot.r'
     - '.pos.DupRate.xls'
     - '.GC.xls'
-<<<<<<< HEAD
     - '_slamdunk'
-=======
     - '_bismark'
->>>>>>> fb550090
+
 # These are removed after the above, only if sample names
 # start or end with this string. Again, removed in order.
 fn_clean_trim:
@@ -148,13 +146,13 @@
     - 'prokka'
     - 'samblaster'
     - 'samtools'
-    - 'slamdunk'
     - 'bamtools'
     # Alignment tool stats
     - 'bismark'
     - 'hicup'
     - 'salmon'
     - 'kallisto'
+    - 'slamdunk'
     - 'star'
     - 'tophat'
     - 'bowtie2'
